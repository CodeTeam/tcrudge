"""
Simple async CRUDL framework based on Tornado and Peewee ORM.

Validates input using JSON-schema.

Supports JSON and MessagePack responses.
"""

<<<<<<< HEAD
__version__ = '0.8.4'
=======
__version__ = '0.8.3'
>>>>>>> 13d5614c
<|MERGE_RESOLUTION|>--- conflicted
+++ resolved
@@ -6,8 +6,4 @@
 Supports JSON and MessagePack responses.
 """
 
-<<<<<<< HEAD
-__version__ = '0.8.4'
-=======
-__version__ = '0.8.3'
->>>>>>> 13d5614c
+__version__ = '0.8.4'